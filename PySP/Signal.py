--- conflicted
+++ resolved
@@ -1,10 +1,6 @@
 """
 # Signal
-<<<<<<< HEAD
-框架模块, 定义了一些基本的类, 实现库其它模块的桥接
-=======
 PySP库的框架模块, 定义了一些基本的类, 实现PySP库其它模块的桥接
->>>>>>> 7b9ddcb2
 
 ## 内容
     - class: 
