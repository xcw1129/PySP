--- conflicted
+++ resolved
@@ -5,11 +5,7 @@
 
 setup(
     name="pysp-xcw",  # 包名
-<<<<<<< HEAD
-    version="7.4.0",      # 版本号
-=======
     version="7.4.2",      # 版本号
->>>>>>> 558a0311
     author="Xiong Chengwen",   # 作者
     author_email="xcw1824@outlook.com",  # 作者邮箱
     description="Various classic and modern signal analysis and processing algorithms are implemented.",
